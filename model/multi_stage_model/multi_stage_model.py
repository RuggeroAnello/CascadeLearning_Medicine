import torch
import json
import os
import wandb
from torch.utils.data import DataLoader
from tqdm import tqdm

from torcheval.metrics import (
    BinaryRecall,
    BinaryPrecision,
    BinaryF1Score,
    BinaryAccuracy,
    BinaryAUROC,
    AUC,
    MultilabelAccuracy,
    MultilabelAUPRC,
    MultilabelPrecisionRecallCurve,
    BinaryConfusionMatrix,
)


class AbstractMultiStageModel(torch.nn.Module):
    def __init__(
        self,
        params: dict,
        targets: dict,
        **kwargs,
    ):
        """
        Initialize the model with the given hyperparameters.

        Args:
            params (dict): Dictionary containing the hyperparameters.
            targets (dict): Dictionary containing the target labels.
        """
        super().__init__()
        # Set device
        self.device = torch.device("cuda" if torch.cuda.is_available() else "cpu")
        self.labels = targets.keys()
        self.unique_labels = None

        # Set hyperparameters
        self.params = params
        self._configure_hyperparameters(params)
        self._configure_metrics(params)

    def _configure_metrics(self, params: dict):
        """
        Configure the metrics to be used for validation and testing.

        Args:
            params (dict): Dictionary containing the hyperparameters.
        """
        # TODO: Add more metrics if needed
        self.val_metrics = {}
        self.test_metrics = {}

        self.val_metrics_multilabel = {}
        self.test_metrics_multilabel = {}

        metrics = params.get("metrics", [])

        threshold = params.get("confidence_threshold", 0.5)

        for label in self.labels:
            self.val_metrics[label] = {}
            self.test_metrics[label] = {}

            # Accuracy is always calculated
            self.val_metrics[label]["accuracy"] = BinaryAccuracy(threshold=threshold)
            self.test_metrics[label]["accuracy"] = BinaryAccuracy(threshold=threshold)

            if "precision" in metrics:
                self.val_metrics[label]["precision"] = BinaryPrecision(
                    threshold=threshold
                )
                self.test_metrics[label]["precision"] = BinaryPrecision(
                    threshold=threshold
                )
            if "recall" in metrics:
                self.val_metrics[label]["recall"] = BinaryRecall(threshold=threshold)
                self.test_metrics[label]["recall"] = BinaryRecall(threshold=threshold)
            if "f1" in metrics:
                self.val_metrics[label]["f1"] = BinaryF1Score(threshold=threshold)
                self.test_metrics[label]["f1"] = BinaryF1Score(threshold=threshold)
            if "auroc" in metrics:
                self.val_metrics[label]["auroc"] = BinaryAUROC()
                self.test_metrics[label]["auroc"] = BinaryAUROC()
            if "auc" in metrics:
                self.val_metrics[label]["auc"] = AUC()
                self.test_metrics[label]["auc"] = AUC()
            if "confusion_matrix" in metrics:
                self.val_metrics[label]["confusion_matrix"] = BinaryConfusionMatrix()
                self.test_metrics[label]["confusion_matrix"] = BinaryConfusionMatrix()
        if len(self.labels) > 1:
            if "multilabel_accuracy" in metrics:
                self.val_metrics_multilabel["multilabel_accuracy"] = MultilabelAccuracy(
                    threshold=threshold
                )
                self.test_metrics_multilabel["multilabel_accuracy"] = (
                    MultilabelAccuracy(threshold=threshold)
                )
            if "multilabel_auprc" in metrics:
                self.val_metrics_multilabel["multilabel_auprc"] = MultilabelAUPRC(
                    num_labels=len(self.labels)
                )
                self.test_metrics_multilabel["multilabel_auprc"] = MultilabelAUPRC(
                    num_labels=len(self.labels)
                )
            if "multilabel_precision_recall_curve" in metrics:
                self.val_metrics_multilabel["multilabel_precision_recall_curve"] = (
                    MultilabelPrecisionRecallCurve(num_labels=len(self.labels))
                )
                self.test_metrics_multilabel["multilabel_precision_recall_curve"] = (
                    MultilabelPrecisionRecallCurve(num_labels=len(self.labels))
                )

    def _configure_hyperparameters(self, params: dict):
        """
        Configure the hyperparameters for the model.

        Args:
            params (dict): Dictionary containing the hyperparameters.
        """
        self.lr = params.get("lr", 1e-3)
        self.batch_size = params.get("batch_size", 32)
        self.num_epochs = params.get("num_epochs", 10)
        self.optimizer_name = params.get("optimizer", "adam")
        # Map string loss function names to actual loss function classes
        loss_fn_str = params.get("loss_fn", "BCEWithLogitsLoss")
        loss_fn_mapping = {
            "cross_entropy": torch.nn.CrossEntropyLoss(),
            "mse_loss": torch.nn.MSELoss(),
            "BCEWithLogitsLoss": torch.nn.BCEWithLogitsLoss(),
            # Add other loss functions here if needed
        }  # Set the loss function, defaulting to BCEWithLogitsLoss if not specified
        self.loss_fn = loss_fn_mapping.get(loss_fn_str, torch.nn.BCEWithLogitsLoss())
        self.use_weighted_sampler = params.get("use_weighted_sampler", False)
        self.save_epoch = params.get("save_epoch", 1)
        self.confidence_threshold = params.get("confidence_threshold", 0.5)
        self.confidence_threshold_first_ap_pa = params.get(
            "confidence_threshold_first_ap_pa", 0.5
        )
        self.num_workers = params.get("num_workers", 22)

    def forward(self, x: torch.Tensor):
        """
        Forward pass of the model.

        Args:
            x (torch.Tensor): Input tensor.

        Raises:
            NotImplementedError: This method should be implemented in the subclass.
        """
        raise NotImplementedError

    @property
    def name(self):
        """
        Return the name of the model.

        Raises:
            NotImplementedError: This method should be implemented in the subclass.
        """
        raise NotImplementedError

    def save_hparams(self, path: str):
        """
        Save the hyperparameters to a file.

        Args:
            path (str): Path to save the hyperparameters.
        """
        if not os.path.exists(os.path.dirname(path)):
            os.makedirs(os.path.dirname(path))
        path = os.path.join(path, "hparams.json")
        with open(path, "w") as f:
            json.dump(self.params, f)

    def load_hparams(self, path: str):
        """
        Load the hyperparameters from a file.

        Args:
            path (str): Path to load the hyperparameters.
        """
        self.params = json.load(open(path, "r"))

    def _validation_step(self, batch, metrics, loss_fn):
        """
        Perform a single validation step.

        Args:
            batch (tuple): Tuple containing the input images and labels.
            metrics (dict): Dictionary containing the metrics to be computed.
            loss_fn (torch.nn.Module): Loss function to be used.

        Returns:
            torch.Tensor: Loss value.
        """
        images, labels = batch
        images, labels = images.to(self.device), labels.to(self.device)

        # Forward pass
        outputs = self.forward(images)

        # Compute loss
        loss = loss_fn(outputs, labels)

        # Activate the outputs to get the predictions
        outputs = torch.sigmoid(outputs).squeeze()

        # Update metrics
        for i, label in enumerate(self.labels):
            for _, metric in metrics[label].items():
                if len(self.labels) == 1:
                    labels_metric = labels.squeeze().int()
                    outputs_metric = outputs.squeeze()
                    metric.update(outputs_metric, labels_metric)
                else:
                    labels_metric = labels[:, i].squeeze().int()
                    outputs_metric = outputs[:, i]
                    metric.update(outputs_metric, labels_metric)

        # Update multilabel metrics
        for _, metric in self.val_metrics_multilabel.items():
            metric.update(outputs, labels)

        return loss

    def test(self, test_dataset, tb_logger=None, log_wandb=True):
        """
        Test the model on the given dataset.

        Args:
            test_dataset (torch.utils.data.Dataset): Dataset to test the model on.
            tb_logger (torch.utils.tensorboard.SummaryWriter, optional): Tensorboard logger to log the test results. Defaults to None.
            log_wandb (bool, optional): Whether to log the test results with wandb. Defaults to True.
        """
        test_loader = DataLoader(
            test_dataset,
            batch_size=self.batch_size,
            shuffle=False,
            num_workers=self.num_workers,
        )

        self.model_ap_pa_classification.eval()
        self.model_ap.eval()
        self.model_pa.eval()

        test_loop = tqdm(
            test_loader,
            desc="Testing",
            total=len(test_loader),
            ncols=200,
        )

        test_loss = 0.0

        with torch.no_grad():
            for label in self.test_metrics.keys():
                for metric in self.test_metrics[label].values():
                    metric.reset()
            for metric in self.test_metrics_multilabel.values():
                metric.reset()
            for test_iteration, batch in enumerate(test_loop):
                # Perform the test step and accumulate the loss
                loss = self._validation_step(
                    batch,
                    self.test_metrics,
                    self.loss_fn,
                )
                test_loss += loss.item()

                # Update progress bar
                test_loop.set_postfix(
                    test_loss=f"{test_loss / (test_iteration + 1):.6f}",
                )

        # Average test loss over the entire dataset
        test_loss /= len(test_loader)

        if tb_logger:
            tb_logger.add_scalar("Test/loss", test_loss)  # Log test loss

        # Log test loss with wandb
        if log_wandb:
            wandb.log({"test_loss": test_loss})
        print(f"Test loss: {test_loss}")

        # Compute and log test metrics
        for label in self.test_metrics.keys():
            for metric_name, metric in self.test_metrics[label].items():
                try:
                    metric_value = metric.compute()
                except ZeroDivisionError:
                    metric_value = 0.0  # Handle edge case
                # Log test metrics with tensorboard
<<<<<<< HEAD
                # tb_logger.add_scalar(f"Test/{label}_{metric_name}", metric_value)
                # Log test metrics with wandb
                wandb.log({'f"Test/{metric_name}"': metric_value})
                print(f"Test {label} {metric_name}: {metric_value}")

        # Compute and log test multilabel metrics
        for metric_name, metric in self.test_metrics_multilabel.items():
            metric_value = metric.compute()
            # Log test metrics with tensorboard
            # tb_logger.add_scalar(f"Test/{metric_name}", metric_value)
            # Log test metrics with wandb
            wandb.log({'f"Test/{metric_name}"': metric_value})
            print(f"Test {metric_name}: {metric_value}")
=======
                if tb_logger:
                    tb_logger.add_scalar(f"Test/{label}_{metric_name}", metric_value)
                # Log test metrics with wandb
                if log_wandb:
                    wandb.log({'f"Test/{metric_name}"': metric_value})
                print(f"Test {label} {metric_name}: {metric_value}")


class TwoStageModel(AbstractMultiStageModel):
    """
    Two-stage model. The first stage classifies the images into AP and PA views. The second stage processes the images based on the classification.

    Args:
        AbstractMultiStageModel (torch.nn.Module): Abstract class for multi-stage models.
    """

    def __init__(
        self,
        params: dict,
        targets: dict,
        model_ap_pa_classification: str,
        model_ap: str,
        model_pa: str,
    ):
        """
        Initialize the two-stage model with the given hyperparameters.

        Args:
            params (dict): Dictionary containing the hyperparameters.
            targets (dict): Dictionary containing the target labels.
            model_ap_pa_classification (str): Path to the model for AP-PA classification.
            model_ap (str): Path to the model for AP images.
            model_pa (str): Path to the model for PA images.
        """
        super().__init__(
            params=params,
            targets=targets,
        )

        # Define the two models
        self.model_ap_pa_classification = torch.load(
            model_ap_pa_classification, weights_only=False
        )
        self.model_ap = torch.load(model_ap, weights_only=False)
        self.model_pa = torch.load(model_pa, weights_only=False)

        # Move models to device
        self.model_ap_pa_classification.to(self.device)
        self.model_ap.to(self.device)
        self.model_pa.to(self.device)

        # Save the used models
        self.params["model_ap_pa_classification"] = model_ap_pa_classification
        self.params["model_ap"] = model_ap
        self.params["model_pa"] = model_pa

    def forward(self, x):
        """
        Forward pass of the two-stage model.

        Args:
            x (torch.Tensor): Input tensor.

        Returns:
            torch.Tensor: Output tensor.
        """
        out_stage_one = self.model_ap_pa_classification(x)
        conf = torch.sigmoid(out_stage_one)
        pred = conf > self.confidence_threshold_first_ap_pa

        idx_ap = pred.squeeze().nonzero(as_tuple=True)[0]
        idx_pa = (~pred.squeeze()).nonzero(as_tuple=True)[0]

        x_ap = x[idx_ap]
        x_pa = x[idx_pa]

        out_ap = self.model_ap(x_ap) if x_ap.size(0) > 0 else None
        out_pa = self.model_pa(x_pa) if x_pa.size(0) > 0 else None

        output = torch.zeros(
            (x.size(0), out_ap.size(1) if out_ap is not None else out_pa.size(1))
        ).to(self.device)
        if out_ap is not None:
            output[idx_ap] = out_ap
        if out_pa is not None:
            output[idx_pa] = out_pa

        return output

    @property
    def name(self):
        return "TwoStageModel_AP-PA"
>>>>>>> 2b9a2573
<|MERGE_RESOLUTION|>--- conflicted
+++ resolved
@@ -297,21 +297,6 @@
                 except ZeroDivisionError:
                     metric_value = 0.0  # Handle edge case
                 # Log test metrics with tensorboard
-<<<<<<< HEAD
-                # tb_logger.add_scalar(f"Test/{label}_{metric_name}", metric_value)
-                # Log test metrics with wandb
-                wandb.log({'f"Test/{metric_name}"': metric_value})
-                print(f"Test {label} {metric_name}: {metric_value}")
-
-        # Compute and log test multilabel metrics
-        for metric_name, metric in self.test_metrics_multilabel.items():
-            metric_value = metric.compute()
-            # Log test metrics with tensorboard
-            # tb_logger.add_scalar(f"Test/{metric_name}", metric_value)
-            # Log test metrics with wandb
-            wandb.log({'f"Test/{metric_name}"': metric_value})
-            print(f"Test {metric_name}: {metric_value}")
-=======
                 if tb_logger:
                     tb_logger.add_scalar(f"Test/{label}_{metric_name}", metric_value)
                 # Log test metrics with wandb
@@ -403,5 +388,4 @@
 
     @property
     def name(self):
-        return "TwoStageModel_AP-PA"
->>>>>>> 2b9a2573
+        return "TwoStageModel_AP-PA"